--- conflicted
+++ resolved
@@ -76,11 +76,7 @@
 }
 
 func update(ctx context.Context, args []string) {
-<<<<<<< HEAD
-	c := macInitConfig{}
-=======
 	c := updateConfig{}
->>>>>>> f29f6a53
 
 	ld := conf.Loader{
 		Name:    "goapp update",
