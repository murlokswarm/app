package main

import (
	"context"
	"encoding/json"
	"fmt"
	"io/ioutil"
	"os"
	"path/filepath"
	"runtime"
	"strings"
	"time"

<<<<<<< HEAD
=======
	"github.com/murlokswarm/app/internal/file"
	"github.com/pkg/errors"
>>>>>>> 76c98c76
	"github.com/segmentio/conf"
)

type macInitConfig struct {
	Verbose bool `conf:"v" help:"Enable verbose mode."`
}

type macBuildConfig struct {
	Output           string `conf:"o"                 help:"The path where the package is saved."`
	DeploymentTarget string `conf:"deployment-target" help:"The version on MacOS the build is for."`
	SignID           string `conf:"sign-id"           help:"The signing identifier to sign the app.\n\t\033[95msecurity find-identity -v -p codesigning\033[00m to see signing identifiers.\n\thttps://developer.apple.com/library/content/documentation/Security/Conceptual/CodeSigningGuide/Procedures/Procedures.html to create one."`
	Sandbox          bool   `conf:"sandbox"           help:"Configure the app to run in sandbox mode."`
	AppStore         bool   `conf:"appstore"          help:"Creates a .pkg to be uploaded on the app store."`
	Force            bool   `conf:"force"             help:"Force rebuilding of package that are already up-to-date."`
	Race             bool   `conf:"race"              help:"Enable data race detection."`
	Verbose          bool   `conf:"v"                 help:"Enable verbose mode."`
}

type macRunConfig struct {
	Output           string `conf:"o"                 help:"The path where the package is saved."`
	DeploymentTarget string `conf:"deployment-target" help:"The version on MacOS the build is for."`
	SignID           string `conf:"sign-id"           help:"The signing identifier to sign the app.\n\t\033[95msecurity find-identity -v -p codesigning\033[00m to see signing identifiers.\n\thttps://developer.apple.com/library/content/documentation/Security/Conceptual/CodeSigningGuide/Procedures/Procedures.html to create one."`
	Sandbox          bool   `conf:"sandbox"           help:"Configure the app to run in sandbox mode."`
	Force            bool   `conf:"force"             help:"Force rebuilding of package that are already up-to-date."`
	Race             bool   `conf:"race"              help:"Enable data race detection."`
	Verbose          bool   `conf:"v"                 help:"Enable verbose mode."`
}

type macCleanConfig struct {
	Output  string `conf:"o" help:"The path where the package is saved."`
	Verbose bool   `conf:"v" help:"Enable verbose mode."`
}

func mac(ctx context.Context, args []string) {
	ld := conf.Loader{
		Name: "goapp mac",
		Args: args,
		Commands: []conf.Command{
			{Name: "init", Help: "Download MacOS SDK and create required directories."},
			{Name: "build", Help: "Build a MacOS app."},
			{Name: "run", Help: "Run a MacOS app."},
			{Name: "clean", Help: "Delete a MacOS app and its temporary build files."},
			{Name: "help", Help: "Show the MacOS help"},
		},
	}

	switch cmd, args := conf.LoadWith(nil, ld); cmd {
	case "init":
		initMac(ctx, args)

	case "build":
		buildMac(ctx, args)

	case "run":
		runMac(ctx, args)

	case "clean":
		cleanMac(ctx, args)

	case "help":
		ld.PrintHelp(nil)

	default:
		panic("unreachable")
	}
}

func initMac(ctx context.Context, args []string) {
	c := macInitConfig{}

	ld := conf.Loader{
		Name:    "mac init",
		Args:    args,
		Usage:   "[options...] [package]",
		Sources: []conf.Source{conf.NewEnvSource("GOAPP", os.Environ()...)},
	}

	_, args = conf.LoadWith(&c, ld)
	verbose = c.Verbose

	sources := "."
	if len(args) != 0 {
		sources = args[0]
	}

	pkg := MacPackage{
		Sources: sources,
		Verbose: c.Verbose,
		Log:     printVerbose,
	}

	if err := pkg.Init(ctx); err != nil {
		fail("%s", err)
	}

	printSuccess("init succeeded")
}

func buildMac(ctx context.Context, args []string) {
	c := macBuildConfig{
		DeploymentTarget: macOSVersion(),
	}

	ld := conf.Loader{
		Name:    "mac build",
		Args:    args,
		Usage:   "[options...] [package]",
		Sources: []conf.Source{conf.NewEnvSource("GOAPP", os.Environ()...)},
	}

	_, args = conf.LoadWith(&c, ld)
	verbose = c.Verbose

	sources := "."
	if len(args) != 0 {
		sources = args[0]
	}

	pkg := MacPackage{
		Sources:          sources,
		Output:           c.Output,
		DeploymentTarget: c.DeploymentTarget,
		SignID:           c.SignID,
		Sandbox:          c.Sandbox,
		AppStore:         c.AppStore,
		Verbose:          c.Verbose,
		Force:            c.Force,
		Race:             c.Race,
		Log:              printVerbose,
	}

	if err := pkg.Build(ctx); err != nil {
		fail("%s", err)
	}

	printSuccess("build succeeded")
}

func runMac(ctx context.Context, args []string) {
	c := macRunConfig{
		DeploymentTarget: macOSVersion(),
	}

	ld := conf.Loader{
		Name:    "mac run",
		Args:    args,
		Usage:   "[options...] [package]",
		Sources: []conf.Source{conf.NewEnvSource("GOAPP", os.Environ()...)},
	}

	_, args = conf.LoadWith(&c, ld)
	verbose = c.Verbose

	sources := "."
	if len(args) != 0 {
		sources = args[0]
	}

	pkg := MacPackage{
		Sources:          sources,
		Output:           c.Output,
		DeploymentTarget: c.DeploymentTarget,
		SignID:           c.SignID,
		Sandbox:          c.Sandbox,
		Verbose:          c.Verbose,
		Force:            c.Force,
		Race:             c.Race,
		Log:              printVerbose,
	}

	if err := pkg.Run(ctx); err != nil {
		fail("%s", err)
	}
}

func cleanMac(ctx context.Context, args []string) {
	c := macCleanConfig{}

	ld := conf.Loader{
		Name:    "mac clean",
		Args:    args,
		Usage:   "[options...] [package]",
		Sources: []conf.Source{conf.NewEnvSource("GOAPP", os.Environ()...)},
	}

	_, args = conf.LoadWith(&c, ld)
	verbose = c.Verbose

	sources := "."
	if len(args) != 0 {
		sources = args[0]
	}

	pkg := MacPackage{
		Sources: sources,
		Output:  c.Output,
		Verbose: c.Verbose,
		Log:     printVerbose,
	}

	if err := pkg.Clean(ctx); err != nil {
		fail("%s", err)
	}

	printSuccess("clean succeeded")
}

// MacPackage represents a package for a MacOS app.
// It implements the Package interface.
type MacPackage struct {
	// The path where the sources are.
	// It must refer to a Go main package.
	// Default is ".".
	Sources string

	// The path where the package is saved.
	// If not set, the ".app" extension is added.
	Output string

	// The version on MacOS the build is for.
	DeploymentTarget string

	// The signing identifier to sign the package.
	SignID string

	// Configure the app to run in sandbox mode.
	Sandbox bool

	// Creates a .pkg to be uploaed on the app store.
	AppStore bool

	// Force rebuilding of package that are already up-to-date.
	Force bool

	// Enable data race detection.
	Race bool

	// Enable verbose mode.
	Verbose bool

	// The function to log events.
	Log func(string, ...interface{})

	name                string
	workingDir          string
	sourcesResourcesDir string
	tmpDir              string
	tmpExecutable       string
	contentsDir         string
	macOSDir            string
	resourcesDir        string
	executable          string
	icon                string
	settings            macSettings
}

// Init satisfies the Package interface.
func (pkg *MacPackage) Init(ctx context.Context) error {
	if err := pkg.init(); err != nil {
		return err
	}

	pkg.Log("creating resources directory")
	if err := os.MkdirAll(filepath.Join(pkg.Sources, "resources", "css"), 0755); err != nil {
		return err
	}

	pkg.Log("installing Xcode command line tools")
	execute(ctx, "xcode-select", "--install")
	return nil
}

func (pkg *MacPackage) init() (err error) {
	if runtime.GOOS != "darwin" {
		return errors.New("operating system is not MacOS")
	}

	if len(pkg.Sources) == 0 || pkg.Sources == "." || pkg.Sources == "./" {
		pkg.Sources = "."
	}
	if pkg.Sources, err = filepath.Abs(pkg.Sources); err != nil {
		return err
	}

	execName := filepath.Base(pkg.Sources)

	if len(pkg.Output) == 0 {
		pkg.Output = execName
	}
	if !strings.HasSuffix(pkg.Output, ".app") {
		pkg.Output += ".app"
	}

	pkg.name = filepath.Base(pkg.Output)

	if pkg.workingDir, err = os.Getwd(); err != nil {
		return err
	}

	pkg.sourcesResourcesDir = filepath.Join(pkg.Sources, "resources")

	if pkg.tmpDir = os.Getenv("TMPDIR"); len(pkg.tmpDir) == 0 {
		return errors.New("tmp dir not set")
	}
	pkg.tmpDir = filepath.Join(pkg.tmpDir, "goapp")
	pkg.tmpExecutable = filepath.Join(pkg.tmpDir, execName)

	pkg.contentsDir = filepath.Join(pkg.Output, "Contents")
	pkg.macOSDir = filepath.Join(pkg.Output, "Contents", "MacOS")
	pkg.resourcesDir = filepath.Join(pkg.Output, "Contents", "Resources")
	pkg.executable = filepath.Join(pkg.Output, "Contents", "MacOS", execName)
	return nil
}

// Build satisfies the Package interface.
func (pkg *MacPackage) Build(ctx context.Context) error {
	if err := pkg.init(); err != nil {
		return err
	}

	pkg.Log("creating %s", pkg.name)
	if err := pkg.create(); err != nil {
		return err
	}

	pkg.Log("building executable")
	if err := pkg.buildExecutable(ctx); err != nil {
		return err
	}

	pkg.Log("reading settings")
	if err := pkg.readSettings(ctx); err != nil {
		return err
	}

	pkg.Log("generating Info.plist")
	if err := pkg.generateInfoPlist(); err != nil {
		return err
	}

	pkg.Log("syncing resources")
	if err := pkg.syncResources(); err != nil {
		return err
	}

	pkg.Log("generating icons")
	if err := pkg.generateIcons(ctx); err != nil {
		return err
	}

	if len(pkg.SignID) == 0 {
		if pkg.AppStore {
			return errors.New("app store requires a sign id")
		}

		return nil
	}

	pkg.Log("signing %s", pkg.name)
	if err := pkg.signing(ctx); err != nil {
		return err
	}

	if !pkg.Verbose {
		return nil
	}

	pkg.Log("packing for app store", pkg.name)
	return pkg.packForAppStore(ctx)
}

func (pkg *MacPackage) create() error {
	if err := os.RemoveAll(filepath.Join(pkg.contentsDir, "_CodeSignature")); err != nil {
		return err
	}

	dirs := []string{
		pkg.Output,
		pkg.contentsDir,
		pkg.macOSDir,
		pkg.resourcesDir,
	}

	for _, d := range dirs {
		if err := os.MkdirAll(d, 0755); err != nil {
			return err
		}
	}

	return nil
}

func (pkg *MacPackage) buildExecutable(ctx context.Context) error {
	os.Setenv("MACOSX_DEPLOYMENT_TARGET", pkg.DeploymentTarget)

	args := []string{
		"go", "build",
		"-ldflags", "-s",
		"-o", pkg.tmpExecutable,
	}

	if pkg.Verbose {
		args = append(args, "-v")
	}

	if pkg.Force {
		args = append(args, "-a")
	}

	if pkg.Race {
		args = append(args, "-race")
	}

	if err := execute(ctx, args[0], args[1:]...); err != nil {
		return err
	}

	return file.Copy(pkg.executable, pkg.tmpExecutable)
}

<<<<<<< HEAD
func win(ctx context.Context, args []string) {
	printErr("you are not on Windows!")
	os.Exit(-1)
=======
func (pkg *MacPackage) readSettings(ctx context.Context) error {
	settingsPath := filepath.Join(pkg.tmpDir, "s.json")
	defer os.RemoveAll(settingsPath)

	os.Setenv("GOAPP_BUILD", settingsPath)
	defer os.Unsetenv("GOAPP_BUILD")

	if err := execute(ctx, pkg.tmpExecutable); err != nil {
		return err
	}

	b, err := ioutil.ReadFile(settingsPath)
	if err != nil {
		return err
	}

	s := macSettings{}
	if err = json.Unmarshal(b, &s); err != nil {
		return err
	}

	s.Executable = filepath.Base(pkg.executable)
	s.Name = stringWithDefault(s.Name, s.Executable)
	s.ID = stringWithDefault(s.ID, fmt.Sprintf("%v.%v", os.Getenv("USER"), s.Name))
	s.URLScheme = stringWithDefault(s.URLScheme, strings.ToLower(s.Name))
	s.Version = stringWithDefault(s.Version, "1.0")
	s.BuildNumber = intWithDefault(s.BuildNumber, 1)

	pkg.icon = s.Icon
	s.Icon = filepath.Base(s.Icon)
	s.Icon = strings.TrimSuffix(s.Icon, filepath.Ext(s.Icon))

	s.DevRegion = stringWithDefault(s.DevRegion, "en")
	s.Category = stringWithDefault(s.Category, "public.app-category.developer-tools")
	s.Copyright = stringWithDefault(s.Copyright, fmt.Sprintf("Copyright © %v %s. All rights reserved.",
		time.Now().Year(),
		os.Getenv("USER"),
	))
	s.Role = stringWithDefault(s.Role, "None")

	s.DeploymentTarget = pkg.DeploymentTarget
	s.Sandbox = pkg.Sandbox

	if s.Sandbox && len(pkg.SignID) == 0 {
		return errors.New("sandbox requires a sign id")
	}

	pkg.settings = s

	if b, err = json.MarshalIndent(s, "", "    "); err != nil {
		return err
	}

	pkg.Log("settings: %s", b)
	return nil
}

func (pkg *MacPackage) generateInfoPlist() error {
	plist := filepath.Join(pkg.contentsDir, "Info.plist")
	return generateTemplatedFile(plist, infoPlistTmpl, pkg.settings)
}

func (pkg *MacPackage) syncResources() error {
	return file.Sync(pkg.resourcesDir, pkg.sourcesResourcesDir)
}

func (pkg *MacPackage) generateIcons(ctx context.Context) error {
	if len(pkg.icon) == 0 {
		return nil
	}

	icon := filepath.Join(pkg.resourcesDir, pkg.icon)

	iconset := filepath.Base(icon)
	iconset = strings.TrimSuffix(iconset, filepath.Ext(iconset))
	iconset = filepath.Join(pkg.resourcesDir, iconset) + ".iconset"

	if err := os.Mkdir(iconset, os.ModeDir|0755); err != nil {
		return err
	}
	defer os.RemoveAll(iconset)

	retinaIcon := func(w, h, s int) string {
		return filepath.Join(iconset, fmt.Sprintf("icon_%vx%v@%vx.png", w, h, s))
	}

	standardIcon := func(w, h int) string {
		return filepath.Join(iconset, fmt.Sprintf("icon_%vx%v.png", w, h))
	}

	if err := generateIcons(icon, []iconInfo{
		{Name: retinaIcon(512, 512, 2), Width: 512, Height: 512, Scale: 2},
		{Name: standardIcon(512, 512), Width: 512, Height: 512, Scale: 1},

		{Name: retinaIcon(256, 256, 2), Width: 256, Height: 256, Scale: 2},
		{Name: standardIcon(256, 256), Width: 256, Height: 256, Scale: 1},

		{Name: retinaIcon(128, 128, 2), Width: 128, Height: 128, Scale: 2},
		{Name: standardIcon(128, 128), Width: 128, Height: 128, Scale: 1},

		{Name: retinaIcon(32, 32, 2), Width: 32, Height: 32, Scale: 2},
		{Name: standardIcon(32, 32), Width: 32, Height: 32, Scale: 1},

		{Name: retinaIcon(16, 16, 2), Width: 16, Height: 16, Scale: 2},
		{Name: standardIcon(16, 16), Width: 16, Height: 16, Scale: 1},
	}); err != nil {
		return err
	}

	return execute(ctx, "iconutil", "-c", "icns", iconset)
}

func (pkg *MacPackage) signing(ctx context.Context) error {
	entitlements := filepath.Join(pkg.tmpDir, ".entitlements")

	if err := generateTemplatedFile(entitlements, entitlementsPlistTmpl, pkg.settings); err != nil {
		return err
	}
	defer os.RemoveAll(entitlements)

	cmd := []string{"codesign"}

	if pkg.Verbose {
		cmd = append(cmd, "--verbose")
	}

	cmd = append(cmd,
		"--force",
		"--sign",
		pkg.SignID,
		"--entitlements",
		entitlements,
		pkg.Output,
	)

	if err := execute(ctx, cmd[0], cmd[1:]...); err != nil {
		return err
	}

	cmd = []string{"codesign"}

	if pkg.Verbose {
		cmd = append(cmd, "--verbose")
	}

	cmd = append(cmd,
		"--verify",
		"--deep",
		"--strict",
		pkg.Output,
	)

	return execute(ctx, cmd[0], cmd[1:]...)
}

func (pkg *MacPackage) packForAppStore(ctx context.Context) error {
	name := strings.Replace(pkg.Output, ".app", ".pkg", 1)

	return execute(ctx,
		"productbuild",
		"--component",
		pkg.Output,
		"/Applications",
		"--sign",
		pkg.SignID,
		name,
	)
}

// Run satisfies the Package interface.
func (pkg *MacPackage) Run(ctx context.Context) error {
	if err := pkg.Build(ctx); err != nil {
		return err
	}

	if pkg.Verbose {
		os.Setenv("GOAPP_DEBUG", "true")
	}

	pkg.Log("running %s", pkg.name)
	return execute(ctx, pkg.executable)
}

// Clean satisfies the Package interface.
func (pkg *MacPackage) Clean(ctx context.Context) error {
	if err := pkg.init(); err != nil {
		return err
	}

	pkg.Log("removing %s", pkg.Output)
	if err := os.RemoveAll(pkg.Output); err != nil {
		return err
	}

	pkg.Log("removing %s", pkg.tmpDir)
	return os.RemoveAll(pkg.tmpDir)
}

type macSettings struct {
	Executable       string
	Name             string
	ID               string
	URLScheme        string
	Version          string
	BuildNumber      int
	Icon             string
	DevRegion        string
	DeploymentTarget string
	Copyright        string
	Role             string
	Category         string
	Sandbox          bool
	Background       bool
	Server           bool
	Camera           bool
	Microphone       bool
	USB              bool
	Printers         bool
	Bluetooth        bool
	Contacts         bool
	Location         bool
	Calendar         bool
	FilePickers      string
	Downloads        string
	Pictures         string
	Music            string
	Movies           string
	SupportedFiles   []string
}

func macOSVersion() string {
	return executeString("sw_vers", "-productVersion")
>>>>>>> 76c98c76
}<|MERGE_RESOLUTION|>--- conflicted
+++ resolved
@@ -11,11 +11,8 @@
 	"strings"
 	"time"
 
-<<<<<<< HEAD
-=======
 	"github.com/murlokswarm/app/internal/file"
 	"github.com/pkg/errors"
->>>>>>> 76c98c76
 	"github.com/segmentio/conf"
 )
 
@@ -436,11 +433,6 @@
 	return file.Copy(pkg.executable, pkg.tmpExecutable)
 }
 
-<<<<<<< HEAD
-func win(ctx context.Context, args []string) {
-	printErr("you are not on Windows!")
-	os.Exit(-1)
-=======
 func (pkg *MacPackage) readSettings(ctx context.Context) error {
 	settingsPath := filepath.Join(pkg.tmpDir, "s.json")
 	defer os.RemoveAll(settingsPath)
@@ -673,5 +665,4 @@
 
 func macOSVersion() string {
 	return executeString("sw_vers", "-productVersion")
->>>>>>> 76c98c76
 }