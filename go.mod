module github.com/maxence-charriere/go-app/v7

go 1.14

require (
<<<<<<< HEAD
	github.com/google/uuid v1.1.1
	github.com/stretchr/testify v1.5.1
=======
	github.com/davecgh/go-spew v1.1.1 // indirect
	github.com/kr/pretty v0.1.0 // indirect
	github.com/stretchr/testify v1.5.1
	gopkg.in/check.v1 v1.0.0-20180628173108-788fd7840127 // indirect
>>>>>>> a1d80505
)<|MERGE_RESOLUTION|>--- conflicted
+++ resolved
@@ -3,13 +3,10 @@
 go 1.14
 
 require (
-<<<<<<< HEAD
 	github.com/google/uuid v1.1.1
 	github.com/stretchr/testify v1.5.1
-=======
 	github.com/davecgh/go-spew v1.1.1 // indirect
 	github.com/kr/pretty v0.1.0 // indirect
 	github.com/stretchr/testify v1.5.1
 	gopkg.in/check.v1 v1.0.0-20180628173108-788fd7840127 // indirect
->>>>>>> a1d80505
 )