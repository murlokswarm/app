--- conflicted
+++ resolved
@@ -222,28 +222,15 @@
 		for {
 			switch elem.Get("tagName").String() {
 			case "A":
-<<<<<<< HEAD
-=======
-				if target := elem.Get("target"); target.Truthy() && target.String() == "_blank" {
-					return nil
-				}
-
-				if download := elem.Get("download"); !download.IsUndefined() {
-					return nil
-				}
-
-				u := elem.Get("href").String()
-				if u, _ := url.Parse(u); isExternalNavigation(u) {
-					elem.Set("target", "_blank")
-					return nil
-				}
-
->>>>>>> 69820986
 				if meta := event.Get("metaKey"); meta.Truthy() && meta.Bool() {
 					return nil
 				}
 
 				if ctrl := event.Get("ctrlKey"); ctrl.Truthy() && ctrl.Bool() {
+					return nil
+				}
+
+				if download := elem.Get("download"); !download.IsUndefined() {
 					return nil
 				}
 
